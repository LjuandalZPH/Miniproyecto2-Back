import express from "express";
import {
  createUser,
  getUsers,
  updateUser,
  deleteUser,
  recoverPassword,
  resetPassword
} from "../controller/user.controller";
import { loginUser } from "../controller/auth.controller";
import { verifyToken } from "../middlewares/auth";

const router = express.Router();


//User CRUD endpoints

router.post("/users", createUser);
router.get("/users", getUsers);
router.put("/users/:id", updateUser);
router.delete("/users/:id", deleteUser);

<<<<<<< HEAD

//Auth endpoints
 
router.post("/login", loginUser); 

router.get("/profile", verifyToken, (req, res) => {
  res.json({
    message: "Bienvenido ;D !",
    user: (req as any).user, 
  });
});
=======
//recover pass
router.post("/users/recover-password", recoverPassword);
router.post("/users/reset-password", resetPassword);
>>>>>>> 68cc6c65

export default router;<|MERGE_RESOLUTION|>--- conflicted
+++ resolved
@@ -20,7 +20,6 @@
 router.put("/users/:id", updateUser);
 router.delete("/users/:id", deleteUser);
 
-<<<<<<< HEAD
 
 //Auth endpoints
  
@@ -32,10 +31,8 @@
     user: (req as any).user, 
   });
 });
-=======
 //recover pass
 router.post("/users/recover-password", recoverPassword);
 router.post("/users/reset-password", resetPassword);
->>>>>>> 68cc6c65
 
 export default router;