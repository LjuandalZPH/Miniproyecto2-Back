--- conflicted
+++ resolved
@@ -11,10 +11,9 @@
 import { verifyToken } from "../middlewares/auth";
 import User from "../models/users"; 
 import pexelsRouter from "./pexels.routes";
-<<<<<<< HEAD
+
 import moviesRouter from "./movies.routes";
-=======
->>>>>>> fb88074a
+
 
 const router = express.Router();
 
@@ -43,14 +42,12 @@
 router.post("/users/recover-password", recoverPassword);
 router.post("/users/reset-password", resetPassword);
 
-<<<<<<< HEAD
+
 // Rutas de Pexels
 router.use("/pexels", pexelsRouter);
 
 //ruta movies
 router.use("/movies", moviesRouter);
 
-=======
-router.use("/pexels", pexelsRouter);
->>>>>>> fb88074a
+
 export default router;